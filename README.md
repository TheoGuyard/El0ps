--- conflicted
+++ resolved
@@ -9,18 +9,11 @@
 <!-- [![PyPI version](https://badge.fury.io/py/el0ps.svg)](https://pypi.org/project/el0ps/) -->
 <!-- [![Test Status](https://github.com/TheoGuyard/el0ps/actions/workflows/test.yml/badge.svg)](https://github.com/TheoGuyard/el0ps/actions/workflows/test.yml) -->
 
-<<<<<<< HEAD
 ``el0ps`` is a Python package providing **generic** and **efficient** solvers for **L0-norm** problems.
 It also implements [scikit-learn](https://scikit-learn.org>) compatible estimators involving the L0-norm.
 You can use some already-made problem instances or **customize your own** based on several templates and utilities.
 
 Check out the [documentation](https://el0ps.github.io) for a starting tour of the package.
-=======
-``el0ps`` a Python package providing **generic** and **efficient** solvers for **L0-norm** problems.
-It also implements [scikit-learn](https://scikit-learn.org>) compatible estimators involving the L0-norm.
-You can use some already-made problem instances of **customize your own** based on several templates and utilities.
-
->>>>>>> b8822fe4
 
 ## Installation
 
@@ -31,19 +24,12 @@
 $ pip install https://github.com/TheoGuyard/El0ps.git
 ```
 
-<<<<<<< HEAD
 ## Quick start
-=======
-Please report any bug on the [issue](https://github.com/TheoGuyard/El0ps/issues) page.
-Feel free to contribute by opening a [pull request](https://github.com/TheoGuyard/El0ps/pulls).
-Use the command
->>>>>>> b8822fe4
 
 ``el0ps`` addresses optimization problems expressed as
 
 $$\tag{$\mathcal{P}$}\textstyle\min_{\mathbf{x} \in \mathbb{R}^{n}} f(\mathbf{Ax}) + \lambda\|\|\mathbf{x}\|\|_0 + h(\mathbf{x})$$
 
-<<<<<<< HEAD
 where $f(\cdot)$ is a **datafit** function, $h(\cdot)$ is a **penalty** function, $\mathbf{A} \in \mathbb{R}^{m \times n}$ is a matrix and $\lambda>0$ is an hyperparameter.
 The package provides efficient solvers for this family of problems, methods to fit regularization paths, bindings for [scikit-learn](https://scikit-learn.org>) estimators and other utilities.
 
@@ -132,17 +118,12 @@
 As an open-source project, we kindly welcome any contributions.
 Feel free to report any bug on the [issue](https://github.com/TheoGuyard/El0ps/issues) page or to open a [pull request](https://github.com/TheoGuyard/El0ps/pulls).
 
-=======
-to build the documentation locally.
->>>>>>> b8822fe4
-
 ## Cite
 
 `el0ps` is distributed under
 [AGPL v3 license](https://github.com/TheoGuyard/El0ps/blob/main/LICENSE).
 Please cite the package as follows:
 
-<<<<<<< HEAD
 ```bibtex
 @inproceedings{el0ps2024guyard,
     title        = {A New Branch-and-Bound Pruning Framework for L0-Regularized Problems},
@@ -151,7 +132,4 @@
     year         = {2024},
     organization = {PMLR},
 }
-```
-=======
-> A New Branch-and-Bound Pruning Framework for L0-Regularized Problems. Théo Guyard, Cédric Herzet, Clément Elvira and Ayse-Nur Arslan. In International Conference on Machine Learning. PMLR, 2024.
->>>>>>> b8822fe4
+```