--- conflicted
+++ resolved
@@ -1,15 +1,9 @@
 import pytest
-<<<<<<< HEAD
 import numpy as np
 from sklearn.utils.estimator_checks import check_estimator
 from el0ps.datafits import Leastsquares, Logistic, Squaredhinge
-from el0ps.estimators import L0Regressor, L0Classifier, L0SVC
-from el0ps.penalties import Bigm
-=======
-from el0ps.datafits import Leastsquares, Logistic, Squaredhinge
 from el0ps.estimators import L0L1L2Regressor, L0L1L2Classifier, L0L1L2SVC
 from el0ps.penalties import L1L2norm
->>>>>>> b8822fe4
 from el0ps.solvers import Status
 from el0ps.utils import compute_lmbd_max
 from .utils import make_classification, make_regression, make_svc
@@ -35,15 +29,9 @@
 )
 
 test_data = [
-<<<<<<< HEAD
-    (L0Classifier(lmbd_cls, M_cls), A_cls, y_cls),
-    (L0Regressor(lmbd_reg, M_reg), A_reg, y_reg),
-    (L0SVC(lmbd_svc, M_svc), A_svc, y_svc),
-=======
     (L0L1L2Classifier(lmbd_cls, alpha, beta), A_cls, y_cls),
     (L0L1L2Regressor(lmbd_reg, alpha, beta), A_reg, y_reg),
     (L0L1L2SVC(lmbd_cls, alpha, beta), A_svc, y_svc),
->>>>>>> b8822fe4
 ]
 
 
